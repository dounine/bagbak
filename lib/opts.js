const { basename } = require('path')
/**
 * 
 * @param {Error} err 
 */
function usage(err) {
  if (err)
    console.error(err.message)

  const prefix = process.argv.slice(0, 2).map(s => basename(s)).join(' ')
  console.log(`Usage: ${prefix} [--uuid] [--host] app
    uuid: uuid of connected USB device
    host: hostname of remote device (via TCP)
    app: bundle id or name

    or --list to list all apps
  `)
 
  process.exit()
}

/**
 * 
 * @param {Array} args 
 * @returns {Object} options
 */
function parse(args) {
  const dict = {
<<<<<<< HEAD
    app: null,
    uuid: null,
    host: null,
=======
    app: '',
    uuid: '',
    host: '',
    output: '',
    override: false,
>>>>>>> b172c421
  }

  const capital = {}
  for (let key of Object.keys(dict)) {
    capital[key.toUpperCase().substr(0, 1)] = key
  }

  let key = undefined
  for (let str of args) {
    let current = undefined
    let valid = false

    // highest priority
    if (str === '--help' || str === '-H') {
      return usage()
<<<<<<< HEAD
=======
    } else if (str === '--list') {
      return { list: true }
>>>>>>> b172c421
    }

    if (str.startsWith('--')) {
      current = str.substr(2).toLowerCase()
      valid = current in dict
    } else if (str.startsWith('-')) {
      const alphabet = str.toUpperCase().substr(1)
      valid = alphabet in capital
      current = capital[alphabet]
    } else if (key) {
      dict[key] = str
      key = undefined
      continue
    }

    if (current && valid) {
      if (key)
        throw new Error(`${key} requires a value`)

      if (dict[current] === false) {
        key = undefined
        dict[current] = true
        continue
      }

      key = current
      continue
    }
    
    if (!dict.app)
      dict.app = str
    else
      throw new Error(`Unknown option "${str}"`)
  }

  if (!dict.app) {
    throw new Error('requires app name')
  }

  return dict
}

function getopt() {
  try {
    return parse(process.argv.slice(2))
  } catch(e) {
    usage(e)
  }
}

module.exports = {
  getopt,
}

// try {
//   console.log(1, parse(['--host', '192.168.1.1', '-U', 'bar', 'WordPress']))
//   console.log(2, parse(['--foo', 'bar']))
// } catch(e) {
//   usage(e)
// }<|MERGE_RESOLUTION|>--- conflicted
+++ resolved
@@ -26,17 +26,10 @@
  */
 function parse(args) {
   const dict = {
-<<<<<<< HEAD
-    app: null,
-    uuid: null,
-    host: null,
-=======
     app: '',
     uuid: '',
     host: '',
     output: '',
-    override: false,
->>>>>>> b172c421
   }
 
   const capital = {}
@@ -52,11 +45,8 @@
     // highest priority
     if (str === '--help' || str === '-H') {
       return usage()
-<<<<<<< HEAD
-=======
     } else if (str === '--list') {
       return { list: true }
->>>>>>> b172c421
     }
 
     if (str.startsWith('--')) {
